--- conflicted
+++ resolved
@@ -60,14 +60,9 @@
 COPY --from=backend-builder --chown=nodejs:nodejs /app/backend/simple-rag-server.js ./backend/simple-rag-server.js
 
 # Copy medical billing data
-<<<<<<< HEAD
 COPY --chown=nodejs:nodejs Codes_by_class.csv ./
 
 # Set environment variables
-=======
-RUN chown nodejs:nodejs Codes\ by\ class.csv
-COPY ["Codes by class.csv", "./"]# Set environment variables
->>>>>>> 55dfd6c9
 ENV NODE_ENV=production
 ENV PORT=3002
 
@@ -89,4 +84,4 @@
 ENTRYPOINT ["dumb-init", "--"]
 
 # Start the application
-CMD ["node", "backend/simple-rag-server.js"]
+CMD ["node", "backend/simple-rag-server.js"]